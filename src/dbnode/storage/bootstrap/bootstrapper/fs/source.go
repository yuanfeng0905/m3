// Copyright (c) 2016 Uber Technologies, Inc.
//
// Permission is hereby granted, free of charge, to any person obtaining a copy
// of this software and associated documentation files (the "Software"), to deal
// in the Software without restriction, including without limitation the rights
// to use, copy, modify, merge, publish, distribute, sublicense, and/or sell
// copies of the Software, and to permit persons to whom the Software is
// furnished to do so, subject to the following conditions:
//
// The above copyright notice and this permission notice shall be included in
// all copies or substantial portions of the Software.
//
// THE SOFTWARE IS PROVIDED "AS IS", WITHOUT WARRANTY OF ANY KIND, EXPRESS OR
// IMPLIED, INCLUDING BUT NOT LIMITED TO THE WARRANTIES OF MERCHANTABILITY,
// FITNESS FOR A PARTICULAR PURPOSE AND NONINFRINGEMENT. IN NO EVENT SHALL THE
// AUTHORS OR COPYRIGHT HOLDERS BE LIABLE FOR ANY CLAIM, DAMAGES OR OTHER
// LIABILITY, WHETHER IN AN ACTION OF CONTRACT, TORT OR OTHERWISE, ARISING FROM,
// OUT OF OR IN CONNECTION WITH THE SOFTWARE OR THE USE OR OTHER DEALINGS IN
// THE SOFTWARE.

package fs

import (
	"fmt"
	"math"
	"sync"
	"time"

	"github.com/m3db/m3db/src/dbnode/persist"
	"github.com/m3db/m3db/src/dbnode/persist/fs"
	"github.com/m3db/m3db/src/dbnode/storage/block"
	"github.com/m3db/m3db/src/dbnode/storage/bootstrap"
	"github.com/m3db/m3db/src/dbnode/storage/bootstrap/result"
	"github.com/m3db/m3db/src/dbnode/storage/index/convert"
	"github.com/m3db/m3db/src/dbnode/storage/namespace"
	"github.com/m3db/m3db/src/dbnode/storage/series"
	"github.com/m3db/m3db/src/dbnode/ts"
	"github.com/m3db/m3ninx/index/segment"
	"github.com/m3db/m3x/checked"
	"github.com/m3db/m3x/ident"
	"github.com/m3db/m3x/instrument"
	xlog "github.com/m3db/m3x/log"
	"github.com/m3db/m3x/pool"
	xsync "github.com/m3db/m3x/sync"
	xtime "github.com/m3db/m3x/time"

	"github.com/uber-go/tally"
)

type runType int

const (
	bootstrapDataRunType runType = iota
	bootstrapIndexRunType
)

type newDataFileSetReaderFn func(
	bytesPool pool.CheckedBytesPool,
	opts fs.Options,
) (fs.DataFileSetReader, error)

type fileSystemSource struct {
	opts              Options
	fsopts            fs.Options
	log               xlog.Logger
	idPool            ident.Pool
	newReaderFn       newDataFileSetReaderFn
	newReaderPoolOpts newReaderPoolOptions
	dataProcessors    xsync.WorkerPool
	indexProcessors   xsync.WorkerPool
	persistManager    persistManager
	metrics           fileSystemSourceMetrics
}

type persistManager struct {
	sync.Mutex
	mgr persist.Manager
}

type fileSystemSourceMetrics struct {
	persistedIndexBlocksRead  tally.Counter
	persistedIndexBlocksWrite tally.Counter
}

func newFileSystemSource(opts Options) bootstrap.Source {
	iopts := opts.InstrumentOptions()
	scope := iopts.MetricsScope().SubScope("fs-bootstrapper")
	iopts = iopts.SetMetricsScope(scope)
	opts = opts.SetInstrumentOptions(iopts)

	dataProcessors := xsync.NewWorkerPool(opts.BoostrapDataNumProcessors())
	dataProcessors.Init()
	indexProcessors := xsync.NewWorkerPool(opts.BoostrapIndexNumProcessors())
	indexProcessors.Init()

	s := &fileSystemSource{
		opts:            opts,
		fsopts:          opts.FilesystemOptions(),
		log:             iopts.Logger(),
		idPool:          opts.IdentifierPool(),
		newReaderFn:     fs.NewReader,
		dataProcessors:  dataProcessors,
		indexProcessors: indexProcessors,
		persistManager: persistManager{
			mgr: opts.PersistManager(),
		},
		metrics: fileSystemSourceMetrics{
			persistedIndexBlocksRead:  scope.Counter("persist-index-blocks-read"),
			persistedIndexBlocksWrite: scope.Counter("persist-index-blocks-write"),
		},
	}
	s.newReaderPoolOpts.alloc = s.newReader

	return s
}

func (s *fileSystemSource) Can(strategy bootstrap.Strategy) bool {
	switch strategy {
	case bootstrap.BootstrapSequential:
		return true
	}
	return false
}

func (s *fileSystemSource) AvailableData(
	md namespace.Metadata,
	shardsTimeRanges result.ShardTimeRanges,
) result.ShardTimeRanges {
	return s.availability(md, shardsTimeRanges)
}

func (s *fileSystemSource) ReadData(
	md namespace.Metadata,
	shardsTimeRanges result.ShardTimeRanges,
	runOpts bootstrap.RunOptions,
) (result.DataBootstrapResult, error) {
	r, err := s.read(md, shardsTimeRanges, bootstrapDataRunType, runOpts)
	if err != nil {
		return nil, err
	}
	return r.data, nil
}

func (s *fileSystemSource) AvailableIndex(
	md namespace.Metadata,
	shardsTimeRanges result.ShardTimeRanges,
) result.ShardTimeRanges {
	return s.availability(md, shardsTimeRanges)
}

func (s *fileSystemSource) ReadIndex(
	md namespace.Metadata,
	shardsTimeRanges result.ShardTimeRanges,
	runOpts bootstrap.RunOptions,
) (result.IndexBootstrapResult, error) {
	r, err := s.read(md, shardsTimeRanges, bootstrapIndexRunType, runOpts)
	if err != nil {
		return nil, err
	}
	return r.index, nil
}

func (s *fileSystemSource) availability(
	md namespace.Metadata,
	shardsTimeRanges result.ShardTimeRanges,
) result.ShardTimeRanges {
	result := make(map[uint32]xtime.Ranges)
	for shard, ranges := range shardsTimeRanges {
		result[shard] = s.shardAvailability(md.ID(), shard, ranges)
	}
	return result
}

func (s *fileSystemSource) shardAvailability(
	namespace ident.ID,
	shard uint32,
	targetRangesForShard xtime.Ranges,
) xtime.Ranges {
	if targetRangesForShard.IsEmpty() {
		return xtime.Ranges{}
	}

	readInfoFilesResults := fs.ReadInfoFiles(s.fsopts.FilePathPrefix(),
		namespace, shard, s.fsopts.InfoReaderBufferSize(), s.fsopts.DecodingOptions())

	var tr xtime.Ranges
	for i := 0; i < len(readInfoFilesResults); i++ {
		result := readInfoFilesResults[i]
		if result.Err.Error() != nil {
			s.log.WithFields(
				xlog.NewField("shard", shard),
				xlog.NewField("namespace", namespace.String()),
				xlog.NewField("error", result.Err.Error()),
				xlog.NewField("targetRangesForShard", targetRangesForShard),
				xlog.NewField("filepath", result.Err.Filepath()),
			).Error("unable to read info files in shardAvailability")
			continue
		}
		info := result.Info
		t := xtime.FromNanoseconds(info.BlockStart)
		w := time.Duration(info.BlockSize)
		currRange := xtime.Range{Start: t, End: t.Add(w)}
		if targetRangesForShard.Overlaps(currRange) {
			tr = tr.AddRange(currRange)
		}
	}
	return tr
}

func (s *fileSystemSource) enqueueReaders(
	ns namespace.Metadata,
	run runType,
	runOpts bootstrap.RunOptions,
	shardsTimeRanges result.ShardTimeRanges,
	readerPool *readerPool,
	readersCh chan<- timeWindowReaders,
) {
	// Close the readers ch if and only if all readers are enqueued
	defer close(readersCh)

	indexIncrementalBootstrap := run == bootstrapIndexRunType && runOpts.Incremental()
	if !indexIncrementalBootstrap {
		// Normal run, open readers
		s.enqueueReadersGroupedByBlockSize(ns, run, runOpts,
			shardsTimeRanges, readerPool, readersCh)
		return
	}

	// If the run is an index bootstrap using incremental bootstrapping
	// then we need to write out the metadata into FSTs that we store on disk,
	// to avoid creating any one single huge FST at once we bucket the
	// shards into number of buckets
	runtimeOpts := s.opts.RuntimeOptionsManager().Get()
	numSegmentsPerBlock := runtimeOpts.FlushIndexBlockNumSegments()

	buckets := make([]result.ShardTimeRanges, numSegmentsPerBlock)
	for i := range buckets {
		buckets[i] = make(result.ShardTimeRanges)
	}

	i := 0
	for shard, timeRanges := range shardsTimeRanges {
		idx := i % int(numSegmentsPerBlock)
		buckets[idx][shard] = timeRanges
		i++
	}

	for _, bucket := range buckets {
		if len(bucket) == 0 {
			// Skip potentially empty buckets if num of segments per block is
			// greater than the number of shards
			continue
		}
		s.enqueueReadersGroupedByBlockSize(ns, run, runOpts,
			bucket, readerPool, readersCh)
	}
}

func (s *fileSystemSource) enqueueReadersGroupedByBlockSize(
	ns namespace.Metadata,
	run runType,
	runOpts bootstrap.RunOptions,
	shardTimeRanges result.ShardTimeRanges,
	readerPool *readerPool,
	readersCh chan<- timeWindowReaders,
) {
	// First bucket the shard time ranges by block size
	var blockSize time.Duration
	switch run {
	case bootstrapDataRunType:
		blockSize = ns.Options().RetentionOptions().BlockSize()
	case bootstrapIndexRunType:
		blockSize = ns.Options().IndexOptions().BlockSize()
	default:
		panic(fmt.Errorf("unrecognized run type: %d", run))
	}

	// Group them by block size
	groupFn := newShardTimeRangesTimeWindowGroups
	groupedByBlockSize := groupFn(shardTimeRanges, blockSize)

	// Now enqueue across all shards by block size
	for _, group := range groupedByBlockSize {
		readers := make(map[shardID]shardReaders, len(group.ranges))
		for shard, tr := range group.ranges {
			shardReaders := s.newShardReaders(ns, readerPool, shard, tr)
			readers[shardID(shard)] = shardReaders
		}
		readersCh <- newTimeWindowReaders(group.ranges, readers)
	}
}

func (s *fileSystemSource) newShardReaders(
	ns namespace.Metadata,
	readerPool *readerPool,
	shard uint32,
	tr xtime.Ranges,
) shardReaders {
	readInfoFilesResults := fs.ReadInfoFiles(s.fsopts.FilePathPrefix(),
		ns.ID(), shard, s.fsopts.InfoReaderBufferSize(), s.fsopts.DecodingOptions())
	if len(readInfoFilesResults) == 0 {
		return shardReaders{} // No readers
	}

	readers := make([]fs.DataFileSetReader, 0, len(readInfoFilesResults))
	for i := 0; i < len(readInfoFilesResults); i++ {
		result := readInfoFilesResults[i]
		if result.Err.Error() != nil {
			s.log.WithFields(
				xlog.NewField("shard", shard),
				xlog.NewField("namespace", ns.ID().String()),
				xlog.NewField("error", result.Err.Error()),
				xlog.NewField("timeRange", tr.String()),
				xlog.NewField("path", result.Err.Filepath()),
			).Error("fs bootstrapper unable to read info file")
			continue
		}

		info := result.Info
		blockStart := xtime.UnixNano(info.BlockStart).ToTime()
		if !tr.Overlaps(xtime.Range{
			Start: blockStart,
			End:   blockStart.Add(ns.Options().RetentionOptions().BlockSize()),
		}) {
			continue
		}

		r, err := readerPool.get()
		if err != nil {
			s.log.Errorf("unable to get reader from pool")
			continue
		}

		t := xtime.FromNanoseconds(info.BlockStart)
		openOpts := fs.DataReaderOpenOptions{
			Identifier: fs.FileSetFileIdentifier{
				Namespace:  ns.ID(),
				Shard:      shard,
				BlockStart: t,
			},
		}
		if err := r.Open(openOpts); err != nil {
			s.log.WithFields(
				xlog.NewField("shard", shard),
				xlog.NewField("time", t.String()),
				xlog.NewField("error", err.Error()),
			).Error("unable to open fileset files")
			readerPool.put(r)
			continue
		}

		readers = append(readers, r)
	}

	return shardReaders{readers: readers}
}

func (s *fileSystemSource) bootstrapFromReaders(
	ns namespace.Metadata,
	run runType,
	runOpts bootstrap.RunOptions,
	readerPool *readerPool,
	retriever block.DatabaseBlockRetriever,
	readersCh <-chan timeWindowReaders,
) *runResult {
	var (
		runResult         = newRunResult()
		resultOpts        = s.opts.ResultOptions()
		shardRetrieverMgr block.DatabaseShardBlockRetrieverManager
		wg                sync.WaitGroup
		processors        xsync.WorkerPool
	)
	if retriever != nil {
		shardRetrieverMgr = block.NewDatabaseShardBlockRetrieverManager(retriever)
	}

	switch run {
	case bootstrapDataRunType:
		processors = s.dataProcessors
	case bootstrapIndexRunType:
		processors = s.indexProcessors
	default:
		panic(fmt.Errorf("unrecognized run type: %d", run))
	}

	for timeWindowReaders := range readersCh {
		timeWindowReaders := timeWindowReaders
		wg.Add(1)
		processors.Go(func() {
			s.loadShardReadersDataIntoShardResult(ns, run, runOpts, runResult,
				resultOpts, shardRetrieverMgr, timeWindowReaders, readerPool)
			wg.Done()
		})
	}
	wg.Wait()

	shardResults := runResult.data.ShardResults()
	for shard, results := range shardResults {
		if results.NumSeries() == 0 {
			delete(shardResults, shard)
		}
	}

	return runResult
}

// markRunResultErrorsAndUnfulfilled checks the list of times that had errors and makes
// sure that we don't return any blocks or bloom filters for them. In addition,
// it looks at any remaining (unfulfilled) ranges and makes sure they're marked
// as unfulfilled
func (s *fileSystemSource) markRunResultErrorsAndUnfulfilled(
	runResult *runResult,
	requestedRanges result.ShardTimeRanges,
	remainingRanges result.ShardTimeRanges,
	timesWithErrors []time.Time,
) {
	// NB(xichen): this is the exceptional case where we encountered errors due to files
	// being corrupted, which should be fairly rare so we can live with the overhead. We
	// experimented with adding the series to a temporary map and only adding the temporary map
	// to the final result but adding series to large map with string keys is expensive, and
	// the current implementation saves the extra overhead of merging temporary map with the
	// final result.
	if len(timesWithErrors) > 0 {
		timesWithErrorsString := make([]string, len(timesWithErrors))
		for i := range timesWithErrors {
			timesWithErrorsString[i] = timesWithErrors[i].String()
		}
		s.log.WithFields(
			xlog.NewField("requestedRanges", requestedRanges.SummaryString()),
			xlog.NewField("timesWithErrors", timesWithErrorsString),
		).Info("deleting entries from results for times with errors")

		runResult.Lock()
		for shard := range requestedRanges {
			// Delete all affected times from the data results.
			shardResult, ok := runResult.data.ShardResults()[shard]
			if ok {
				for _, entry := range shardResult.AllSeries().Iter() {
					series := entry.Value()
					for _, t := range timesWithErrors {
						shardResult.RemoveBlockAt(series.ID, t)
					}
				}
			}
		}
		// NB(r): We explicitly do not remove entries from the index results
		// as they are additive and get merged together with results from other
		// bootstrappers by just appending the result (unlike data bootstrap
		// results that when merged replace the block with the current block).
		// It would also be difficult to remove only series that were added to the
		// index block as results from data files can be subsets of the index block
		// and there's no way to definitively delete the entry we added as a result
		// of just this data file failing.
		runResult.Unlock()
	}

	if !remainingRanges.IsEmpty() {
		runResult.Lock()
		for _, unfulfilled := range []result.ShardTimeRanges{
			runResult.data.Unfulfilled(),
			runResult.index.Unfulfilled(),
		} {
			unfulfilled.AddRanges(remainingRanges)
		}
		runResult.Unlock()
	}
}

func (s *fileSystemSource) tagsFromTagsIter(
	iter ident.TagIterator,
) (ident.Tags, error) {
	tags := s.idPool.Tags()
	for iter.Next() {
		curr := iter.Current()
		tags.Append(s.idPool.CloneTag(curr))
	}
	return tags, iter.Err()
}

func (s *fileSystemSource) loadShardReadersDataIntoShardResult(
	ns namespace.Metadata,
	run runType,
	runOpts bootstrap.RunOptions,
	runResult *runResult,
	ropts result.Options,
	shardRetrieverMgr block.DatabaseShardBlockRetrieverManager,
	timeWindowReaders timeWindowReaders,
	readerPool *readerPool,
) {
	var (
		blockPool         = ropts.DatabaseBlockOptions().DatabaseBlockPool()
		seriesCachePolicy = ropts.SeriesCachePolicy()
		indexBlockSegment segment.MutableSegment
		timesWithErrors   []time.Time
		shardResult       result.ShardResult
		shardRetriever    block.DatabaseShardBlockRetriever
	)

	requestedRanges := timeWindowReaders.ranges
	remainingRanges := requestedRanges.Copy()
	shardReaders := timeWindowReaders.readers
	for shard, shardReaders := range shardReaders {
		shard := uint32(shard)
		readers := shardReaders.readers

		if run == bootstrapDataRunType {
			// For the bootstrap data case we need the shard retriever
			if shardRetrieverMgr != nil {
				shardRetriever = shardRetrieverMgr.ShardRetriever(shard)
			}
			if seriesCachePolicy == series.CacheAllMetadata && shardRetriever == nil {
				s.log.WithFields(
					xlog.NewField("has-shard-retriever-mgr", shardRetrieverMgr != nil),
					xlog.NewField("has-shard-retriever", shardRetriever != nil),
				).Errorf("shard retriever missing for shard: %d", shard)
				s.markRunResultErrorsAndUnfulfilled(runResult, requestedRanges,
					remainingRanges, timesWithErrors)
				return
			}
		}

		for _, r := range readers {
			var (
				timeRange = r.Range()
				start     = timeRange.Start
				blockSize = ns.Options().RetentionOptions().BlockSize()
				err       error
			)
			switch run {
			case bootstrapDataRunType:
				capacity := r.Entries()
				shardResult = runResult.getOrAddDataShardResult(shard, capacity, ropts)
			case bootstrapIndexRunType:
				indexBlockSegment, err = runResult.getOrAddIndexSegment(start, ns, ropts)
			default:
				// Unreachable unless an internal method calls with a run type casted from int
				panic(fmt.Errorf("invalid run type: %d", run))
			}

<<<<<<< HEAD
			numEntries := r.Entries()
			for i := 0; err == nil && i < numEntries; i++ {
				switch run {
				case bootstrapDataRunType:
					err = s.readNextEntryAndRecordBlock(r, runResult, start, blockSize, shardResult,
						shardRetriever, blockPool, seriesCachePolicy)
				case bootstrapIndexRunType:
					// We can just read the entry and index if performing an index run
					err = s.readNextEntryAndIndex(r, runResult, indexBlockSegment)
				default:
					// Unreachable unless an internal method calls with a run type casted from int
					panic(fmt.Errorf("invalid run type: %d", run))
				}
			}

			if err == nil {
				// Validate the read results
				var validateErr error
				switch run {
				case bootstrapDataRunType:
					switch seriesCachePolicy {
					case series.CacheAll:
						validateErr = r.Validate()
					case series.CacheAllMetadata:
						validateErr = r.ValidateMetadata()
					default:
						err = fmt.Errorf("invalid series cache policy: %s", seriesCachePolicy.String())
					}
				case bootstrapIndexRunType:
=======
		if err == nil {
			// Validate the read results
			var validateErr error
			switch run {
			case bootstrapDataRunType:
				switch seriesCachePolicy {
				case series.CacheAll:
					validateErr = r.Validate()
				case series.CacheAllMetadata:
>>>>>>> a8b9e9bd
					validateErr = r.ValidateMetadata()
				default:
					// Unreachable unless an internal method calls with a run type casted from int
					panic(fmt.Errorf("invalid run type: %d", run))
				}
				if validateErr != nil {
					err = fmt.Errorf("data validation failed: %v", validateErr)
				}
			}

			if err == nil && run == bootstrapIndexRunType {
				// Mark index block as fulfilled
				fulfilled := result.ShardTimeRanges{
					shard: xtime.Ranges{}.AddRange(timeRange),
				}
				err = runResult.index.IndexResults().MarkFulfilled(start, fulfilled,
					ns.Options().IndexOptions(), ropts)
			}

			if err == nil {
				remainingRanges.Subtract(result.ShardTimeRanges{
					shard: xtime.Ranges{}.AddRange(timeRange),
				})
			} else {
				s.log.Errorf("%v", err)
				timesWithErrors = append(timesWithErrors, timeRange.Start)
			}
		}
	}

<<<<<<< HEAD
	incremental := runOpts.Incremental()
	anyRemaining := remainingRanges.IsEmpty()
	if run == bootstrapIndexRunType && incremental && anyRemaining {
		err := s.incrementalBootstrapIndexSegment(ns, requestedRanges, runResult)
		if err != nil {
			iopts := s.opts.ResultOptions().InstrumentOptions()
			log := instrument.EmitInvariantViolationAndGetLogger(iopts)
			log.WithFields(
				xlog.NewField("namespace", ns.ID().String()),
				xlog.NewField("requestedRanges", requestedRanges.String()),
				xlog.NewField("error", err.Error()),
			).Error("incremental fs index bootstrap failed")
=======
		if err == nil && run == bootstrapIndexRunType {
			// Mark as fulfilled
			fulfilled := result.ShardTimeRanges{
				shard: xtime.NewRanges(timeRange),
			}
			runResult.Lock()
			err = runResult.index.IndexResults().MarkFulfilled(start, fulfilled,
				ns.Options().IndexOptions())
			runResult.Unlock()
		}

		if err == nil {
			tr = tr.RemoveRange(timeRange)
		} else {
			s.log.Errorf("%v", err)
			timesWithErrors = append(timesWithErrors, timeRange.Start)
>>>>>>> a8b9e9bd
		}
	}

	// Return readers to pool
	for _, shardReaders := range shardReaders {
		for _, r := range shardReaders.readers {
			if err := r.Close(); err == nil {
				readerPool.put(r)
			}
		}
	}

	s.markRunResultErrorsAndUnfulfilled(runResult, requestedRanges,
		remainingRanges, timesWithErrors)
}

func (s *fileSystemSource) readNextEntryAndRecordBlock(
	r fs.DataFileSetReader,
	runResult *runResult,
	blockStart time.Time,
	blockSize time.Duration,
	shardResult result.ShardResult,
	shardRetriever block.DatabaseShardBlockRetriever,
	blockPool block.DatabaseBlockPool,
	seriesCachePolicy series.CachePolicy,
) error {
	var (
		seriesBlock = blockPool.Get()
		id          ident.ID
		tagsIter    ident.TagIterator
		data        checked.Bytes
		length      int
		checksum    uint32
		err         error
	)
	switch seriesCachePolicy {
	case series.CacheAll:
		id, tagsIter, data, checksum, err = r.Read()
	case series.CacheAllMetadata:
		id, tagsIter, length, checksum, err = r.ReadMetadata()
	default:
		err = fmt.Errorf("invalid series cache policy: %s", seriesCachePolicy.String())
	}
	if err != nil {
		return fmt.Errorf("error reading data file: %v", err)
	}

	var (
		entry  result.DatabaseSeriesBlocks
		tags   ident.Tags
		exists bool
	)
	runResult.Lock()
	defer runResult.Unlock()

	entry, exists = shardResult.AllSeries().Get(id)
	if exists {
		// NB(r): In the case the series is already inserted
		// we can avoid holding onto this ID and use the already
		// allocated ID.
		id.Finalize()
		id = entry.ID
		tags = entry.Tags
	} else {
		tags, err = s.tagsFromTagsIter(tagsIter)
		if err != nil {
			return fmt.Errorf("unable to decode tags: %v", err)
		}
	}
	tagsIter.Close()

	switch seriesCachePolicy {
	case series.CacheAll:
		seg := ts.NewSegment(data, nil, ts.FinalizeHead)
		seriesBlock.Reset(blockStart, blockSize, seg)
	case series.CacheAllMetadata:
		metadata := block.RetrievableBlockMetadata{
			ID:       id,
			Length:   length,
			Checksum: checksum,
		}
		seriesBlock.ResetRetrievable(blockStart, blockSize, shardRetriever, metadata)
	default:
		return fmt.Errorf("invalid series cache policy: %s", seriesCachePolicy.String())
	}

	if exists {
		entry.Blocks.AddBlock(seriesBlock)
	} else {
		shardResult.AddBlock(id, tags, seriesBlock)
	}
	return nil
}

func (s *fileSystemSource) readNextEntryAndIndex(
	r fs.DataFileSetReader,
	runResult *runResult,
	segment segment.MutableSegment,
) error {
	// If performing index run, then simply read the metadata and add to segment
	id, tagsIter, _, _, err := r.ReadMetadata()
	if err != nil {
		return err
	}

	// NB(r): Avoiding defer in the hot path here
	release := func() {
		// Finalize the ID and tags
		id.Finalize()
		tagsIter.Close()
	}

	idBytes := id.Bytes()

	runResult.RLock()
	exists, err := segment.ContainsID(idBytes)
	runResult.RUnlock()
	if err != nil {
		release()
		return err
	}
	if exists {
		release()
		return nil
	}

	d, err := convert.FromMetricIter(id, tagsIter)
	release()
	if err != nil {
		return err
	}

	runResult.Lock()
	exists, err = segment.ContainsID(d.ID)
	// ID and tags no longer required below
	if err != nil {
		runResult.Unlock()
		return err
	}
	if exists {
		runResult.Unlock()
		return nil
	}
	_, err = segment.Insert(d)
	runResult.Unlock()

	return err
}

func (s *fileSystemSource) incrementalBootstrapIndexSegment(
	ns namespace.Metadata,
	requestedRanges result.ShardTimeRanges,
	runResult *runResult,
) error {
	// If we're performing an index run in incremental mode
	// determine if we covered a full block exactly (which should
	// occur since we always group readers by block size)
	min, max := requestedRanges.MinMax()
	blockSize := ns.Options().IndexOptions().BlockSize()
	blockStart := min.Truncate(blockSize)

	shards := make(map[uint32]struct{})
	expectedRanges := make(result.ShardTimeRanges, len(requestedRanges))
	for shard := range requestedRanges {
		shards[shard] = struct{}{}
		expectedRanges[shard] = xtime.Ranges{}.AddRange(xtime.Range{
			Start: blockStart,
			End:   blockStart.Add(blockSize),
		})
	}

	indexResults := runResult.index.IndexResults()
	indexBlock, ok := indexResults[xtime.ToUnixNano(blockStart)]
	if !ok || !indexBlockHasSingleMutableSegment(indexBlock) {
		return fmt.Errorf("missing single mutable segment")
	}

	mutableSegment := indexBlock.Segments()[0].(segment.MutableSegment)
	fulfilled := indexBlock.Fulfilled()

	// Check that completely fulfilled all shards for the block
	// and we didn't bootstrap any more/less
	requireFulfilled := expectedRanges.Copy()
	requireFulfilled.Subtract(fulfilled)
	exactStartEnd := min.Equal(blockStart) && max.Equal(blockStart.Add(blockSize))
	if !exactStartEnd || !requireFulfilled.IsEmpty() {
		return fmt.Errorf(
			"incremental fs index bootstrap invalid ranges to persist: "+
				"expected=%v, actual=%v, fulfilled=%v",
			expectedRanges.String(),
			requestedRanges.String(),
			fulfilled.String())
	}

	// NB(r): Need to get an exclusive lock to actually write the segment out
	// due to needing to incrementing the index file set volume index and also
	// using non-thread safe resources on the persist manager
	s.persistManager.Lock()
	defer s.persistManager.Unlock()

	flush, err := s.persistManager.mgr.StartIndexPersist()
	if err != nil {
		return err
	}

	var calledDone bool
	defer func() {
		if !calledDone {
			flush.DoneIndex()
		}
	}()

	preparedPersist, err := flush.PrepareIndex(persist.IndexPrepareOptions{
		NamespaceMetadata: ns,
		BlockStart:        indexBlock.BlockStart(),
		FileSetType:       persist.FileSetFlushType,
		Shards:            shards,
	})
	if err != nil {
		return err
	}

	var calledClose bool
	defer func() {
		if !calledClose {
			preparedPersist.Close()
		}
	}()

	if _, err := mutableSegment.Seal(); err != nil {
		return err
	}

	if err := preparedPersist.Persist(mutableSegment); err != nil {
		return err
	}

	calledClose = true
	immutableSegments, err := preparedPersist.Close()
	if err != nil {
		return err
	}

	calledDone = true
	if err := flush.DoneIndex(); err != nil {
		return err
	}

	// Track success
	s.metrics.persistedIndexBlocksWrite.Inc(1)

	// Now replace the active segment with the persisted segment
	replacedBlock := result.NewIndexBlock(blockStart,
		immutableSegments, fulfilled)
	indexResults[xtime.ToUnixNano(blockStart)] = replacedBlock

	return nil
}

func indexBlockHasSingleMutableSegment(b result.IndexBlock) bool {
	if len(b.Segments()) != 1 {
		return false
	}
	_, ok := b.Segments()[0].(segment.MutableSegment)
	return ok
}

func (s *fileSystemSource) read(
	md namespace.Metadata,
	shardsTimeRanges result.ShardTimeRanges,
	run runType,
	runOpts bootstrap.RunOptions,
) (*runResult, error) {
	var (
		nsID              = md.ID()
		seriesCachePolicy = s.opts.ResultOptions().SeriesCachePolicy()
		blockRetriever    block.DatabaseBlockRetriever
		res               *runResult
	)
	if shardsTimeRanges.IsEmpty() {
		return newRunResult(), nil
	}

	setOrMergeResult := func(newResult *runResult) {
		if newResult == nil {
			return
		}
		if res == nil {
			res = newResult
		} else {
			res = res.mergedResult(newResult)
		}
	}

	if run == bootstrapDataRunType {
		// NB(r): We only need to cache shard indices and marks blocks as
		// fulfilled when bootstrapping data, because the data can be retrieved
		// lazily from disk during reads.
		// On the other hand, if we're bootstrapping the index then currently we
		// need to rebuild it from scratch by reading all the IDs/tags until
		// we can natively bootstrap persisted segments from disk and compact them
		// with series metadata from other shards if topology has changed.
		if mgr := s.opts.DatabaseBlockRetrieverManager(); mgr != nil {
			shards := make([]uint32, 0, len(shardsTimeRanges))
			for shard := range shardsTimeRanges {
				shards = append(shards, shard)
			}
			var err error
			blockRetriever, err = s.resolveBlockRetrieverAndCacheDataShardIndices(md,
				mgr, shards)
			if err != nil {
				return nil, err
			}
		}

		switch seriesCachePolicy {
		case series.CacheAll:
			// No checks necessary
		case series.CacheAllMetadata:
			// Need to check block retriever available
			if blockRetriever == nil {
				return nil, fmt.Errorf(
					"missing block retriever when using series cache metadata for namespace: %s",
					nsID.String())
			}
		default:
			// Unless we're caching all series (or all series metadata) in memory, we
			// return just the availability of the files we have
			return s.bootstrapDataRunResultFromAvailability(md,
				shardsTimeRanges), nil
		}
	}

	if run == bootstrapIndexRunType {
		// NB(r): First read all the FSTs and add to runResult index results,
		// subtract the shard + time ranges from what we intend to bootstrap
		// for those we found
		r, err := s.bootstrapFromIndexPersistedBlocks(md,
			shardsTimeRanges)
		if err != nil {
			s.log.Warnf("filesystem bootstrapped failed to read persisted index blocks")
		} else {
			// We may have less we need to read
			shardsTimeRanges = shardsTimeRanges.Copy()
			shardsTimeRanges.Subtract(r.fulfilled)
			// Set or merge result
			setOrMergeResult(r.result)
		}
	}

	// Create a reader pool once per bootstrap as we don't really want to
	// allocate and keep around readers outside of the bootstrapping process,
	// hence why its created on demand each time.
	readerPool := newReaderPool(s.newReaderPoolOpts)
	readersCh := make(chan timeWindowReaders)
	go s.enqueueReaders(md, run, runOpts, shardsTimeRanges,
		readerPool, readersCh)
	bootstrapFromDataReadersResult := s.bootstrapFromReaders(md, run, runOpts,
		readerPool, blockRetriever, readersCh)

	// Merge any existing results if necessary
	setOrMergeResult(bootstrapFromDataReadersResult)

	return res, nil
}

func (s *fileSystemSource) newReader() (fs.DataFileSetReader, error) {
	bytesPool := s.opts.ResultOptions().DatabaseBlockOptions().BytesPool()
	return s.newReaderFn(bytesPool, s.fsopts)
}

func (s *fileSystemSource) resolveBlockRetrieverAndCacheDataShardIndices(
	md namespace.Metadata,
	blockRetrieverMgr block.DatabaseBlockRetrieverManager,
	shards []uint32,
) (
	block.DatabaseBlockRetriever,
	error,
) {
	var blockRetriever block.DatabaseBlockRetriever

	s.log.WithFields(
		xlog.NewField("namespace", md.ID().String()),
	).Infof("filesystem bootstrapper resolving block retriever")

	var err error
	blockRetriever, err = blockRetrieverMgr.Retriever(md)
	if err != nil {
		return nil, err
	}

	s.log.WithFields(
		xlog.NewField("namespace", md.ID().String()),
		xlog.NewField("shards", len(shards)),
	).Infof("filesystem bootstrapper caching block retriever shard indices")

	err = blockRetriever.CacheShardIndices(shards)
	if err != nil {
		return nil, err
	}

	return blockRetriever, nil
}

func (s *fileSystemSource) bootstrapDataRunResultFromAvailability(
	md namespace.Metadata,
	shardsTimeRanges result.ShardTimeRanges,
) *runResult {
	runResult := newRunResult()
	unfulfilled := runResult.data.Unfulfilled()
	for shard, ranges := range shardsTimeRanges {
		if ranges.IsEmpty() {
			continue
		}
		availability := s.shardAvailability(md.ID(), shard, ranges)
		remaining := ranges.RemoveRanges(availability)
		runResult.data.Add(shard, nil, remaining)
	}
	runResult.data.SetUnfulfilled(unfulfilled)
	return runResult
}

type bootstrapFromIndexPersistedBlocksResult struct {
	fulfilled result.ShardTimeRanges
	result    *runResult
}

func (s *fileSystemSource) bootstrapFromIndexPersistedBlocks(
	ns namespace.Metadata,
	shardsTimeRanges result.ShardTimeRanges,
) (bootstrapFromIndexPersistedBlocksResult, error) {
	res := bootstrapFromIndexPersistedBlocksResult{
		fulfilled: result.ShardTimeRanges{},
	}

	indexBlockSize := ns.Options().IndexOptions().BlockSize()
	infoFiles := fs.ReadIndexInfoFiles(s.fsopts.FilePathPrefix(), ns.ID(),
		s.fsopts.InfoReaderBufferSize())

	for _, infoFile := range infoFiles {
		if infoFile.Err.Error() != nil {
			s.log.WithFields(
				xlog.NewField("namespace", ns.ID().String()),
				xlog.NewField("error", infoFile.Err.Error()),
				xlog.NewField("shardsTimeRanges", shardsTimeRanges.String()),
				xlog.NewField("filepath", infoFile.Err.Filepath()),
			).Error("unable to read index info file")
			continue
		}

		info := infoFile.Info
		indexBlockStart := xtime.UnixNano(info.BlockStart).ToTime()
		indexBlockRange := xtime.Range{
			Start: indexBlockStart,
			End:   indexBlockStart.Add(indexBlockSize),
		}
		willFulfill := result.ShardTimeRanges{}
		for _, shard := range info.Shards {
			tr, ok := shardsTimeRanges[shard]
			if !ok {
				// No ranges match for this shard
				continue
			}

			iter := tr.Iter()
			for iter.Next() {
				curr := iter.Value()
				intersection, intersects := curr.Intersect(indexBlockRange)
				if !intersects {
					continue
				}
				willFulfill[shard] = willFulfill[shard].AddRange(intersection)
			}
		}

		if willFulfill.IsEmpty() {
			// No matching shard/time ranges with this block
			continue
		}

		segments, err := fs.ReadIndexSegments(fs.ReadIndexSegmentsOptions{
			ReaderOptions: fs.IndexReaderOpenOptions{
				Identifier:  infoFile.ID,
				FileSetType: persist.FileSetFlushType,
			},
			FilesystemOptions: s.fsopts,
		})
		if err != nil {
			s.log.WithFields(
				xlog.NewField("namespace", ns.ID().String()),
				xlog.NewField("error", err.Error()),
				xlog.NewField("blockStart", indexBlockStart.String()),
				xlog.NewField("volumeIndex", infoFile.ID.VolumeIndex),
			).Error("unable to read segments from index fileset")
			continue
		}

		// Track success
		s.metrics.persistedIndexBlocksRead.Inc(1)

		// Record result
		if res.result == nil {
			res.result = newRunResult()
		}
		segmentsFulfilled := willFulfill
		indexBlock := result.NewIndexBlock(indexBlockStart, segments,
			segmentsFulfilled)
		res.result.index.Add(indexBlock, nil)
		res.fulfilled.AddRanges(segmentsFulfilled)
	}

	return res, nil
}

type timeWindowReaders struct {
	ranges  result.ShardTimeRanges
	readers map[shardID]shardReaders
}

type shardID uint32

type shardReaders struct {
	readers []fs.DataFileSetReader
	err     error
}

func newTimeWindowReaders(
	ranges result.ShardTimeRanges,
	readers map[shardID]shardReaders,
) timeWindowReaders {
	return timeWindowReaders{
		ranges:  ranges,
		readers: readers,
	}
}

// readerPool is a lean pool that does not allocate
// instances up front and is used per bootstrap call
type readerPool struct {
	sync.Mutex
	alloc        readerPoolAllocFn
	values       []fs.DataFileSetReader
	disableReuse bool
}

type readerPoolAllocFn func() (fs.DataFileSetReader, error)

type newReaderPoolOptions struct {
	alloc        readerPoolAllocFn
	disableReuse bool
}

func newReaderPool(
	opts newReaderPoolOptions,
) *readerPool {
	return &readerPool{alloc: opts.alloc, disableReuse: opts.disableReuse}
}

func (p *readerPool) get() (fs.DataFileSetReader, error) {
	p.Lock()
	if len(p.values) == 0 {
		p.Unlock()
		return p.alloc()
	}
	length := len(p.values)
	value := p.values[length-1]
	p.values[length-1] = nil
	p.values = p.values[:length-1]
	p.Unlock()
	return value, nil
}

func (p *readerPool) put(r fs.DataFileSetReader) {
	if p.disableReuse {
		return // Useful for tests
	}
	p.Lock()
	p.values = append(p.values, r)
	p.Unlock()
}

type runResult struct {
	sync.RWMutex
	data  result.DataBootstrapResult
	index result.IndexBootstrapResult
}

func newRunResult() *runResult {
	return &runResult{
		data:  result.NewDataBootstrapResult(),
		index: result.NewIndexBootstrapResult(),
	}
}

func (r *runResult) getOrAddDataShardResult(
	shard uint32,
	capacity int,
	ropts result.Options,
) result.ShardResult {
	// Only called once per shard so ok to acquire write lock immediately
	r.Lock()
	defer r.Unlock()

	dataResults := r.data.ShardResults()
	shardResult, exists := dataResults[shard]
	if exists {
		return shardResult
	}

	// NB(r): Wait until we have a reader to initialize the shard result
	// to be able to somewhat estimate the size of it.
	shardResult = result.NewShardResult(capacity, ropts)
	dataResults[shard] = shardResult

	return shardResult
}

func (r *runResult) getOrAddIndexSegment(
	start time.Time,
	ns namespace.Metadata,
	ropts result.Options,
) (segment.MutableSegment, error) {
	// Only called once per shard so ok to acquire write lock immediately
	r.Lock()
	defer r.Unlock()

	indexResults := r.index.IndexResults()
	indexBlockSegment, err := indexResults.GetOrAddSegment(start,
		ns.Options().IndexOptions(), ropts)
	return indexBlockSegment, err
}

func (r *runResult) mergedResult(other *runResult) *runResult {
	return &runResult{
		data:  result.MergedDataBootstrapResult(r.data, other.data),
		index: result.MergedIndexBootstrapResult(r.index, other.index),
	}
}

type shardTimeRangesTimeWindowGroup struct {
	ranges result.ShardTimeRanges
	window xtime.Range
}

func newShardTimeRangesTimeWindowGroups(
	shardTimeRanges result.ShardTimeRanges,
	windowSize time.Duration,
) []shardTimeRangesTimeWindowGroup {
	min, max := shardTimeRanges.MinMax()
	estimate := int(math.Ceil(float64(max.Sub(min)) / float64(windowSize)))
	grouped := make([]shardTimeRangesTimeWindowGroup, 0, estimate)
	for t := min.Truncate(windowSize); t.Before(max); t = t.Add(windowSize) {
		currRange := xtime.Range{
			Start: t,
			End:   minTime(t.Add(windowSize), max),
		}

		group := make(result.ShardTimeRanges)
		for shard, tr := range shardTimeRanges {
			iter := tr.Iter()
			for iter.Next() {
				evaluateRange := iter.Value()
				intersection, intersects := evaluateRange.Intersect(currRange)
				if !intersects {
					continue
				}
				// Add to this range
				group[shard] = group[shard].AddRange(intersection)
			}
		}

		entry := shardTimeRangesTimeWindowGroup{
			ranges: group,
			window: currRange,
		}

		grouped = append(grouped, entry)
	}
	return grouped
}

func minTime(x, y time.Time) time.Time {
	if x.Before(y) {
		return x
	}
	return y
}<|MERGE_RESOLUTION|>--- conflicted
+++ resolved
@@ -537,7 +537,6 @@
 				panic(fmt.Errorf("invalid run type: %d", run))
 			}
 
-<<<<<<< HEAD
 			numEntries := r.Entries()
 			for i := 0; err == nil && i < numEntries; i++ {
 				switch run {
@@ -567,17 +566,6 @@
 						err = fmt.Errorf("invalid series cache policy: %s", seriesCachePolicy.String())
 					}
 				case bootstrapIndexRunType:
-=======
-		if err == nil {
-			// Validate the read results
-			var validateErr error
-			switch run {
-			case bootstrapDataRunType:
-				switch seriesCachePolicy {
-				case series.CacheAll:
-					validateErr = r.Validate()
-				case series.CacheAllMetadata:
->>>>>>> a8b9e9bd
 					validateErr = r.ValidateMetadata()
 				default:
 					// Unreachable unless an internal method calls with a run type casted from int
@@ -594,7 +582,7 @@
 					shard: xtime.Ranges{}.AddRange(timeRange),
 				}
 				err = runResult.index.IndexResults().MarkFulfilled(start, fulfilled,
-					ns.Options().IndexOptions(), ropts)
+					ns.Options().IndexOptions())
 			}
 
 			if err == nil {
@@ -608,7 +596,6 @@
 		}
 	}
 
-<<<<<<< HEAD
 	incremental := runOpts.Incremental()
 	anyRemaining := remainingRanges.IsEmpty()
 	if run == bootstrapIndexRunType && incremental && anyRemaining {
@@ -621,24 +608,6 @@
 				xlog.NewField("requestedRanges", requestedRanges.String()),
 				xlog.NewField("error", err.Error()),
 			).Error("incremental fs index bootstrap failed")
-=======
-		if err == nil && run == bootstrapIndexRunType {
-			// Mark as fulfilled
-			fulfilled := result.ShardTimeRanges{
-				shard: xtime.NewRanges(timeRange),
-			}
-			runResult.Lock()
-			err = runResult.index.IndexResults().MarkFulfilled(start, fulfilled,
-				ns.Options().IndexOptions())
-			runResult.Unlock()
-		}
-
-		if err == nil {
-			tr = tr.RemoveRange(timeRange)
-		} else {
-			s.log.Errorf("%v", err)
-			timesWithErrors = append(timesWithErrors, timeRange.Start)
->>>>>>> a8b9e9bd
 		}
 	}
 
